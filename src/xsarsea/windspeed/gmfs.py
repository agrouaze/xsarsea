--- conflicted
+++ resolved
@@ -4,137 +4,7 @@
 from functools import lru_cache
 from numba import njit, vectorize, guvectorize, float64, float32
 import xarray as xr
-<<<<<<< HEAD
-
-
-registered_gmfs = {}
-
-def register_gmf(name=None, inc_range=[17., 50.], wspd_range=[0.2, 50.], phi_range=None, pols=None):
-    """TODO: docstring"""
-    def inner(func):
-        gmf_name = name or func.__name__
-
-        if not gmf_name.startswith('gmf_'):
-            raise ValueError("gmf function must start with 'gmf_'. Got %s" % gmf_name)
-
-        update = {
-            'gmf': func,
-            'inc_range': inc_range,
-            'wspd_range': wspd_range,
-            'phi_range': phi_range,
-            'pols': pols
-        }
-        update = {k: update[k] for k in update.keys() if update[k] is not None}
-
-        if gmf_name not in registered_gmfs:
-            registered_gmfs[gmf_name] = {}
-
-        registered_gmfs[gmf_name].update(update)
-
-        return func
-
-    return inner
-
-@timing
-def _gmf_to_lut(name, inc_range=None, phi_range=None, wspd_range=None, allow_interp=True):
-
-    try:
-        cmod_attrs = registered_gmfs[name].copy()
-    except KeyError:
-        raise KeyError('gmf %s not available. (available: %s)' % (name, registered_gmfs.keys()))
-
-    inc_range = inc_range or cmod_attrs.pop('inc_range')
-    phi_range = phi_range or cmod_attrs.pop('phi_range', None)
-    wspd_range = wspd_range or cmod_attrs.pop('wspd_range')
-
-    inc_step_hr = 0.1
-    wspd_step_hr = 0.1
-    phi_step_hr = 1
-
-    inc_step_lr = 0.2
-    wspd_step_lr = 0.5
-    phi_step_lr = 1
-
-    if allow_interp:
-        inc_step = inc_step_lr
-        wspd_step = wspd_step_lr
-        phi_step = phi_step_lr
-    else:
-        inc_step = inc_step_hr
-        wspd_step = wspd_step_hr
-        phi_step = phi_step_hr
-
-    # 2*step, because we want to be sure to not have bounds conditions in interp
-    inc = np.arange(inc_range[0] - inc_step, inc_range[1] + 2*inc_step, inc_step)
-    wspd = np.arange(np.max([0, wspd_range[0] - wspd_step]), wspd_range[1] + 2*wspd_step, wspd_step)
-
-    try:
-        phi = np.arange(phi_range[0], phi_range[1] + 2*phi_step, phi_step)
-        dims = ['incidence', 'wspd', 'phi']
-        coords = {'incidence': inc, 'wspd': wspd, 'phi': phi}
-    except TypeError:
-        phi = None
-        dims = ['incidence', 'wspd']
-        coords = {'incidence': inc, 'wspd': wspd}
-
-
-    lut = xr.DataArray(
-        gmf(inc, wspd, phi, name),
-        dims=dims,
-        coords=coords
-    )
-
-    if allow_interp:
-        # interp to get high res
-        interp_kwargs = {}
-        interp_kwargs['incidence'] = np.arange(inc_range[0], inc_range[1] + inc_step_hr, inc_step_hr)
-        interp_kwargs['wspd'] = np.arange(wspd_range[0], wspd_range[1] + wspd_step_hr, wspd_step_hr)
-        if phi is not None:
-            interp_kwargs['phi'] = np.arange(phi_range[0], phi_range[1] + phi_step_hr, phi_step_hr)
-
-        lut = lut.interp(**interp_kwargs, kwargs=dict(bounds_error=True))
-
-    # crop lut to exact range
-    crop_cond = (lut.incidence >= inc_range[0]) & (lut.incidence <= inc_range[1])
-    crop_cond = crop_cond & (lut.wspd >= wspd_range[0]) & (lut.wspd <= wspd_range[1])
-    if phi is not None:
-        crop_cond = crop_cond & (lut.phi >= phi_range[0]) & (lut.phi <= phi_range[1])
-
-    lut = lut.where(crop_cond, drop=True)
-
-    # TODO add lut.attrs
-
-    return lut
-
-
-@timing
-@lru_cache
-def _get_gmf_func(name, ftype='numba_vectorize'):
-    """
-     get function for gmf `name`
-
-    Parameters
-    ----------
-    name: str
-        gmf name
-
-    ftype: str
-        return function type. Allowed values are:
-
-            - 'numba_vectorize': vectorized with `numba.vectorize` (default)
-            - 'numba_guvectorize': vectorized with `numba.guvectorize`
-            - 'vectorize': vectorized with `numpy.vectorize`, without signature
-            - 'guvectorize': vectorized with `numpy.vectorize`, with signature
-            - 'numba_njit': compiled with `numba.njit` (only scalar input will be allowed)
-            - None: pure python function (only scalar input will be allowed)
-
-
-    Returns
-    -------
-    function
-        `sigma0_linear = function(inc, wspd, [phi])`
-    """
-=======
+
 from .models import Model, available_models
 
 
@@ -308,7 +178,6 @@
         crop_cond = crop_cond & (lut.wspd >= wspd_range[0]) & (lut.wspd <= wspd_range[1])
         if phi is not None:
             crop_cond = crop_cond & (lut.phi >= phi_range[0]) & (lut.phi <= phi_range[1])
->>>>>>> 34fe7627
 
         lut = lut.where(crop_cond, drop=True)
 
@@ -331,67 +200,4 @@
 
         return func
 
-<<<<<<< HEAD
-    raise TypeError('ftype "%s" not known')
-
-
-@timing
-def gmf(inc, wspd, phi=None, name=None, numba=True):
-    try:
-        assert registered_gmfs[name]['gmf'] is not None
-    except (KeyError, AssertionError):
-        available_cmod = [k for k in registered_gmfs.keys() if registered_gmfs[k]['gmf'] is not None]
-        raise ValueError("gmf name must be one of %s, and have an analytical function" % available_cmod)
-
-
-    # input ndim give the function ftype
-    try:
-        ndim = wspd.ndim
-    except AttributeError:
-        # scalar input
-        ndim = 0
-
-    if numba:
-        if ndim == 0:
-            ftype = 'numba_njit'
-        elif ndim == 1:
-            ftype = 'numba_guvectorize'
-        else:
-            ftype = 'numba_vectorize'
-    else:
-        if ndim == 0:
-            ftype = None
-        elif ndim == 1:
-            ftype = 'guvectorize'
-        else:
-            ftype = 'vectorize'
-
-    gmf_func = _get_gmf_func(name, ftype=ftype)
-
-    # every gmf needs a phi, even for crosspol, but we will squeeze it after compute (for guvectorize function)
-    squeeze_phi_dim = (phi is None) and (ndim == 1)
-    if squeeze_phi_dim:
-        phi = np.array([np.nan])
-    if phi is None:
-        # non guvectorized function with no phi
-        phi = wspd * np.nan
-
-    sigma0_lin = gmf_func(inc, wspd, phi)
-    if squeeze_phi_dim:
-        sigma0_lin = np.squeeze(sigma0_lin, axis=2)
-
-    # add name and comment to variable, if xarray
-    try:
-        sigma0_lin.name = 'sigma0_gmf'
-        sigma0_lin.attrs['comment'] = "sigma0_gmf from '%s'" % name
-        sigma0_lin.attrs['units'] = 'linear'
-    except AttributeError:
-        pass
-
-    return sigma0_lin
-
-
-
-=======
-    return inner
->>>>>>> 34fe7627
+    return inner