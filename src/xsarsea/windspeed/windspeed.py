import sys
from numba import vectorize, float64, complex128
import numpy as np
import warnings
import xarray as xr
from ..xsarsea import logger, timing
<<<<<<< HEAD
from .utils import get_lut
=======
from .models import available_models
>>>>>>> 34fe7627


@timing
def invert_from_model(*args, **kwargs):
    # default array values if no crosspol
    nan = args[1] * np.nan
    #default_gmf = ('cmod5n', 'cmodms1ahw')

    if len(args) == 3:
        # copol inversion
        inc, sigma0_co, ancillary_wind = args
        sigma0_cr = nan
        nesz_cr = nan

    elif len(args) == 5:
        # dualpol inversion
        inc, sigma0_co, sigma0_cr, nesz_cr, ancillary_wind = args
    else:
        raise TypeError("invert_from_model() takes 3 or 5 positional arguments, but %d were given" % len(args))

    models_names = kwargs.pop('model', None)
    if not isinstance(models_names, tuple):
        models_names = (models_names, None)

    # to dB
    sigma0_co_db = 10 * np.log10(sigma0_co + 1e-15)
    if sigma0_cr is not nan:
        sigma0_cr_db = 10 * np.log10(sigma0_cr + 1e-15)
    else:
        sigma0_cr_db = nan
    if nesz_cr is not nan:
        nesz_cr_db = 10 * np.log10(nesz_cr + 1e-15)
    else:
        nesz_cr_db = nan

    def _invert_from_model_numpy(np_inc, np_sigma0_co_db, np_sigma0_cr_db, np_nesz_cr_db, np_ancillary_wind):
        # this wrapper function is only useful if using dask.array.map_blocks:
        # local variables defined here will be available on the worker, and they will be used
        # in _invert_copol_numba


        dsig_co = 0.1
        d_antenna = 2
        d_azi = 2
        dwspd_fg = 2

        sigma0_co_lut_db = available_models[models_names[0]].to_lut(units='dB')  # shape (inc, wspd, phi)
        np_sigma0_co_lut_db = np.ascontiguousarray(np.asarray(sigma0_co_lut_db.transpose('wspd', 'phi', 'incidence')))
        np_wspd_dim = np.asarray(sigma0_co_lut_db.wspd)
        np_phi_dim = np.asarray(sigma0_co_lut_db.phi)
        np_inc_dim = np.asarray(sigma0_co_lut_db.incidence)

        np_phi_lut, np_wspd_lut = np.meshgrid(np_phi_dim, np_wspd_dim)  # shape (wspd,phi)
        np_wspd_lut_co_antenna = np_wspd_lut * np.cos(np.radians(np_phi_lut))  # antenna (xtrack)
        np_wspd_lut_co_azi = np_wspd_lut * np.sin(np.radians(np_phi_lut))  # azi (atrack)

        if not np.all(np.isnan(np_sigma0_cr_db)):
            sigma0_cr_lut_db = available_models[models_names[1]].to_lut(units='dB')
            np_sigma0_cr_lut_db = np.ascontiguousarray(np.asarray(sigma0_cr_lut_db.transpose('wspd', 'incidence')))
            np_wspd_lut_cr = np.asarray(sigma0_cr_lut_db.wspd)
            np_inc_cr_dim = np.asarray(sigma0_cr_lut_db.incidence)
        else:
            # dummy empty for numba typing
            np_inc_cr_dim = np.array([], dtype=np.float64)
            np_wspd_lut_cr = np.array([], dtype=np.float64)
            np_sigma0_cr_lut_db = np.array([[]], dtype=np.float64)



        if (180 - (np_phi_dim[-1] - np_phi_dim[0])) <2:
            # phi is in range [ 0, 180 ] (symetrical lut)
            phi_180 = True
        else:
            phi_180 = False



        def __invert_from_model_scalar(one_inc, one_sigma0_co_db, one_sigma0_cr_db, one_nesz_cr_db, one_ancillary_wind):
            # invert from gmf for scalar (float) input.
            # this function will be vectorized with 'numba.vectorize' or 'numpy.frompyfunc'
            # set debug=True below to force 'numpy.frompyfunc', so you can debug this code

            if np.isnan(one_sigma0_co_db) or np.isnan(one_inc):
                return np.nan

            i_inc = np.argmin(np.abs(np_inc_dim-one_inc))
            np_sigma0_co_lut_db_inc = np_sigma0_co_lut_db[:, :, i_inc]

            # get wind dir components, relative to antenna and azi
            m_antenna = np.real(one_ancillary_wind)  # antenna (xtrack)
            m_azi = np.imag(one_ancillary_wind)  # azi (atrack)
            if phi_180:
                m_azi = np.abs(m_azi)  # symetrical lut
            Jwind_co = ((np_wspd_lut_co_antenna - m_antenna) / d_antenna) ** 2 + \
                       ((np_wspd_lut_co_azi - m_azi) / d_azi) ** 2  # shape (phi, wspd)
            Jsig_co = ((np_sigma0_co_lut_db_inc - one_sigma0_co_db) / dsig_co) ** 2  # shape (wspd, phi)
            J_co = Jwind_co + Jsig_co
            ## cost function
            iJ_co = np.argmin(J_co)
            lut_idx = (iJ_co // J_co.shape[-1], iJ_co % J_co.shape[-1])
            wspd = np_wspd_lut[lut_idx]

            if not np.isnan(one_sigma0_cr_db):
                # crosspol available, do dualpol inversion
                i_inc = np.argmin(np.abs(np_inc_cr_dim - one_inc))
                np_sigma0_cr_lut_db_inc = np_sigma0_cr_lut_db[:, i_inc]

                Jwind_cr = ((np_wspd_lut_cr - wspd) / dwspd_fg) ** 2.
                nrcslin = 10. ** (one_sigma0_cr_db / 10.)
                neszlin = 10. ** (one_nesz_cr_db / 10.)
                dsig_cr = (1.25 / (nrcslin / neszlin)) ** 4.
                Jsig_cr = ((np_sigma0_cr_lut_db_inc - one_sigma0_cr_db) / dsig_cr) ** 2.
                J_cr = Jsig_cr + Jwind_cr
                # numba doesn't support nanargmin
                # having nan in J_cr is an edge case, but if some nan where provided to analytical
                # function, we have to handle it
                # J_cr[np.isnan(J_cr)] = np.nanmax(J_cr)
                spd_dual = np_wspd_lut_cr[np.argmin(J_cr)]
                if (spd_dual > 5) and (wspd > 5):
                    wspd = spd_dual

            return wspd

        # build a vectorized function from __invert_from_gmf_scalar
        debug = sys.gettrace()
        # debug = True  # force np.frompyfunc
        # debug = False
        if debug:
            __invert_from_model_vect = timing(np.frompyfunc(__invert_from_model_scalar, 5, 1))
        else:
            # fastmath can be used, but we will need nan handling
            __invert_from_model_vect = timing(
                vectorize([float64(float64, float64, float64, float64, complex128)], fastmath={'nnan': False}, target='parallel')
                (__invert_from_model_scalar)
            )
        with warnings.catch_warnings():
            warnings.filterwarnings('ignore', message='.*invalid value encountered.*', category=RuntimeWarning)
            return __invert_from_model_vect(np_inc, np_sigma0_co_db,
                                            np_sigma0_cr_db, np_nesz_cr_db, np_ancillary_wind)


    def _invert_from_model_any(inc, sigma0_co_db, sigma0_cr_db, nesz_cr_db, ancillary_wind):
        # wrapper to allow computation on any type (xarray, numpy)

        try:
            # if input is xarray, will return xarray
            da_ws = xr.zeros_like(sigma0_co_db)
            da_ws.name = 'windspeed_gmf'
            da_ws.attrs.clear()
            try:
                # if dask array, use map_blocks
                # raise ImportError
                import dask.array as da
                if all(
                        [
                            isinstance(v.data, da.Array)
                            for v in [inc, sigma0_co_db, sigma0_cr_db, nesz_cr_db, ancillary_wind]
                        ]
                ):
                    da_ws.data = da.map_blocks(
                        _invert_from_model_numpy,
                        inc.data, sigma0_co_db.data, sigma0_cr_db.data, nesz_cr_db.data, ancillary_wind.data,
                        meta=sigma0_co_db.data
                    )
                    logger.debug('invert with map_blocks')
                else:
                    raise TypeError

            except (ImportError, TypeError):
                # use numpy array, but store in xarray
                da_ws.data = _invert_from_model_numpy(
                    np.asarray(inc),
                    np.asarray(sigma0_co_db),
                    np.asarray(sigma0_cr_db),
                    np.asarray(nesz_cr_db),
                    np.asarray(ancillary_wind),
                )
                logger.debug('invert with xarray.values. no chunks')
        except TypeError:
            # full numpy
            logger.debug('invert with numpy')
            da_ws = _invert_from_model_numpy(
                inc,
                sigma0_co_db,
                sigma0_cr_db,
                nesz_cr_db,
                ancillary_wind
            )

        return da_ws

    # main
    ws = _invert_from_model_any(inc, sigma0_co_db, sigma0_cr_db, nesz_cr_db, ancillary_wind)
    return ws<|MERGE_RESOLUTION|>--- conflicted
+++ resolved
@@ -4,11 +4,7 @@
 import warnings
 import xarray as xr
 from ..xsarsea import logger, timing
-<<<<<<< HEAD
-from .utils import get_lut
-=======
 from .models import available_models
->>>>>>> 34fe7627
 
 
 @timing
