{
 "cells": [
  {
   "cell_type": "markdown",
   "id": "e7588254-89c4-4ad0-94d4-df629f2eb94c",
   "metadata": {},
   "source": [
    "# Wind speed invertion"
   ]
  },
  {
   "cell_type": "code",
   "execution_count": null,
   "id": "7136c9bf-eeba-42bc-b255-08cdc5710752",
   "metadata": {},
   "outputs": [],
   "source": [
    "import xsar\n",
    "from xsarsea import windspeed\n",
    "import xarray as xr\n",
    "import numpy as np\n",
    "import holoviews as hv\n",
    "hv.extension('bokeh')"
   ]
  },
  {
   "cell_type": "markdown",
   "id": "19887be3-890a-4071-bb96-07814f9bd474",
   "metadata": {},
   "source": [
    "## read sarwing owi file\n",
    "\n",
    "download more from https://cyclobs.ifremer.fr/static/sarwing_datarmor/processings/c39e79a/default/reports/shoc_dailyupdate_names/report.html (in the 'safe' column, download files named like `*-owi-xx-*.nc`)"
   ]
  },
  {
   "cell_type": "code",
   "execution_count": null,
   "id": "77630d90-573a-428a-9029-1c3272289879",
   "metadata": {},
   "outputs": [],
   "source": [
    "sarwing_owi_file = xsar.get_test_file('s1a-iw-owi-xx-20210909t130650-20210909t130715-039605-04AE83.nc')\n",
    "sarwing_ds = xr.open_dataset(sarwing_owi_file)\n",
    "sarwing_ds = xr.merge([sarwing_ds, xr.open_dataset(sarwing_owi_file, group='owiInversionTables_UV')])\n",
    "sarwing_ds = sarwing_ds.rename_dims({'owiAzSize': 'atrack', 'owiRaSize': 'xtrack'})\n",
    "sarwing_ds"
   ]
  },
  {
   "cell_type": "markdown",
   "id": "4ced9944-f9ba-4fa8-aa95-4e14c49fe0f8",
   "metadata": {},
   "source": [
    "## get ancillary wind\n",
    "\n",
    "Ecmwf wind is stored in owi file in *geographical* (deg N/S) convention. `xsarsea.windspeed` need it in *antenna* convention, as a complex number\n",
    "\n",
    "So we need to substract the heading to get it relative to azimuth, and add 90° to get it relative to antenna."
   ]
  },
  {
   "cell_type": "code",
   "execution_count": null,
   "id": "a1e03453-5cc6-4395-a998-a9a31224e634",
   "metadata": {},
   "outputs": [],
   "source": [
    "owi_ecmwf_wind = sarwing_ds.owiEcmwfWindSpeed * np.exp(1j* np.deg2rad(sarwing_ds.owiEcmwfWindDirection - sarwing_ds.owiHeading + 90))\n",
    "sarwing_ds = xr.merge([\n",
    "    sarwing_ds,\n",
    "    owi_ecmwf_wind.to_dataset(name='owi_ancillary_wind'),\n",
    "])\n"
   ]
  },
  {
   "cell_type": "markdown",
   "id": "b4128cac-1f6c-4db0-a3ed-4908fa3ec7ee",
   "metadata": {},
   "source": [
    "## copol inversion"
   ]
  },
  {
   "cell_type": "code",
   "execution_count": null,
   "id": "499ad90a-2d90-4a16-a016-cb3d55c7d23d",
   "metadata": {},
   "outputs": [],
   "source": [
    "windspeed_co = windspeed.invert_from_model(\n",
    "        sarwing_ds.owiIncidenceAngle,\n",
    "        sarwing_ds.owiNrcs,\n",
    "        sarwing_ds.owi_ancillary_wind,\n",
    "        model='gmf_cmod5n')\n"
   ]
  },
  {
   "cell_type": "markdown",
   "id": "089780fa-aeab-4b28-b39c-55f5c221e205",
   "metadata": {},
   "source": [
    "## differences with sarwing"
   ]
  },
  {
   "cell_type": "code",
   "execution_count": null,
   "id": "81eaaaa8-8b07-4669-8b2e-2afd0c310e35",
   "metadata": {},
   "outputs": [],
   "source": [
    "windspeed_diff = windspeed_co - sarwing_ds.owiWindSpeed_Tab_copol\n",
    "(\n",
    "    (hv.Image(windspeed_co).opts(title='xsarsea') + hv.Image(sarwing_ds.owiWindSpeed_Tab_copol).opts(title='sarwing' )).opts(hv.opts.Image(cmap='jet', clim=(0,32))) +  \n",
    "    hv.Image(windspeed_diff).opts(cmap='jet', clim=(-0.2,0.2), title='xsarsea-sarwing')\n",
    ").opts(hv.opts.Image(colorbar=True, tools=['hover']))"
   ]
  },
  {
   "cell_type": "markdown",
   "id": "353cb230-406e-466b-a85b-af69530c155f",
   "metadata": {},
   "source": [
    "## dualpol inversion"
   ]
  },
  {
   "cell_type": "code",
   "execution_count": null,
   "id": "af0841b0-b5a4-42d8-994d-360cecd32797",
   "metadata": {},
   "outputs": [],
   "source": [
    "sarwing_luts_subset_path = xsar.get_test_file('sarwing_luts_subset')\n",
    "windspeed.sarwing_luts.register_all_sarwing_luts(sarwing_luts_subset_path)\n",
    "\n",
    "windspeed_dual = windspeed.invert_from_model(\n",
    "        sarwing_ds.owiIncidenceAngle,\n",
    "        sarwing_ds.owiNrcs,\n",
    "        sarwing_ds.owiNrcs_cross,\n",
    "        windspeed.nesz_flattening(sarwing_ds.owiNesz_cross, sarwing_ds.owiIncidenceAngle),\n",
    "        sarwing_ds.owi_ancillary_wind,\n",
    "        model=('gmf_cmod5n','sarwing_lut_cmodms1ahw'))"
   ]
  },
  {
   "cell_type": "markdown",
   "id": "29379eaa-c340-4f52-9586-dafecb0cfa19",
   "metadata": {},
   "source": [
    "## differences with sarwing"
   ]
  },
  {
   "cell_type": "code",
   "execution_count": null,
   "id": "0ecead16-b097-44a5-93e4-3a6dc175d0a5",
   "metadata": {},
   "outputs": [],
   "source": [
    "windspeed_diff = windspeed_dual - sarwing_ds.owiWindSpeed_Tab_dualpol_2steps\n",
    "(\n",
    "    (hv.Image(windspeed_dual).opts(title='xsarsea') + \n",
    "     hv.Image(sarwing_ds.owiWindSpeed_Tab_dualpol_2steps).opts(title='sarwing' )).opts(hv.opts.Image(cmap='jet', clim=(0,50))) +  \n",
    "    hv.Image(windspeed_diff).opts(cmap='jet', clim=(-0.2,0.2), title='xsarsea-sarwing')\n",
    ").opts(hv.opts.Image(colorbar=True, tools=['hover']))"
   ]
  },
  {
   "cell_type": "markdown",
   "id": "ebed42be-b70d-410c-b40b-a29e36e6e791",
   "metadata": {},
   "source": [
    "## Adding your own GMF\n",
    "\n",
    "A *Geophysical Modeling Function* (GMF) is a function that return a simulated *sigma0* from wind condition and instrument incidence angle.\n",
    "\n",
    "To register a new GMF with `xsarsea.windspeed`, you have to follow the following rules:\n",
    "\n",
    "  * parameters are `(incidence, windspeed, phi)`\n",
    "    * `incidence` is in degrees\n",
    "    * `windspeed` is in m/s\n",
    "    * `phi` is wind direction, in degrees, relative to antenna look (0 is downwind in the antenna direction)\n",
    "    \n",
    "       note that `phi` is mandatory. If the gmf doesn't need `phi`, you have to explicitely set `phi=None` kwarg. \n",
    "    \n",
    "  * all parameters must be **float**. numpy array are not allowed. `xsarsea.windspeed` will vectorize the function with numba to allow numpy arrays.\n",
    "  * returned sigma0 must be **linear**, not dB.\n",
    "  * function name must start with `gmf_`"
   ]
  },
  {
   "cell_type": "code",
   "execution_count": null,
   "id": "9df92906-aa9d-47da-a986-c31b3a6cc00b",
   "metadata": {},
   "outputs": [],
   "source": [
<<<<<<< HEAD
    "@windspeed.gmfs.register_gmf(inc_range=[17., 50.], wspd_range=[3., 80.], pols=['VV'])\n",
    "def gmf_dummy(incidence, speed, phi=None): \n",
=======
    "@windspeed.gmfs.register_gmf(inc_range=[17., 50.], wspd_range=[3., 80.], pols=['VH'], units='linear')\n",
    "def gmf_dummy(inc, wspd, phi=None): \n",
>>>>>>> 34fe7627
    "    a0 = 0.00013106836021008122\n",
    "    a1 = -4.530598283705591e-06\n",
    "    a2 = 4.429277425062766e-08\n",
    "    b0 = 1.3925444179360706\n",
    "    b1 = 0.004157838450541205\n",
    "    b2 = 3.4735809771069953e-05\n",
    "\n",
    "    a = a0 + a1 * inc + a2 * inc ** 2\n",
    "    b = b0 + b1 * inc + b2 * inc ** 2\n",
    "    sig = a * wspd ** b\n",
    "\n",
    "    return sig\n"
   ]
  },
  {
   "cell_type": "code",
   "execution_count": null,
   "id": "c7576513-14b3-48db-86d1-2089c50fb65c",
   "metadata": {},
   "outputs": [],
   "source": [
    "windspeed_dual = windspeed.invert_from_model(\n",
    "        sarwing_ds.owiIncidenceAngle,\n",
    "        sarwing_ds.owiNrcs,\n",
    "        sarwing_ds.owiNrcs_cross,\n",
    "        windspeed.nesz_flattening(sarwing_ds.owiNesz_cross, sarwing_ds.owiIncidenceAngle),\n",
    "        sarwing_ds.owi_ancillary_wind,\n",
    "        model=('gmf_cmod5n','gmf_dummy'))"
   ]
  },
  {
   "cell_type": "code",
   "execution_count": null,
   "id": "2bb0195b-f966-4c80-8ba2-635dd42dc807",
   "metadata": {},
   "outputs": [],
   "source": [
    "windspeed_diff = windspeed_dual - sarwing_ds.owiWindSpeed_Tab_dualpol_2steps\n",
    "(\n",
    "    (hv.Image(windspeed_dual).opts(title='xsarsea') + \n",
    "     hv.Image(sarwing_ds.owiWindSpeed_Tab_dualpol_2steps).opts(title='sarwing' )).opts(hv.opts.Image(cmap='jet', clim=(0,50))) +  \n",
    "    hv.Image(windspeed_diff).opts(cmap='jet', clim=(-5,5), title='xsarsea-sarwing')\n",
    ").opts(hv.opts.Image(colorbar=True, tools=['hover']))"
   ]
  },
  {
   "cell_type": "code",
   "execution_count": null,
   "id": "9d8de09a-4650-4a73-90a0-35303fd71205",
   "metadata": {},
   "outputs": [],
   "source": []
  },
  {
   "cell_type": "code",
   "execution_count": null,
   "id": "9a85758c-8239-44e1-b7b1-9af853ec3b41",
   "metadata": {},
   "outputs": [],
   "source": []
  }
 ],
 "metadata": {
  "language_info": {
   "name": "python",
   "pygments_lexer": "ipython3"
  }
 },
 "nbformat": 4,
 "nbformat_minor": 5
}<|MERGE_RESOLUTION|>--- conflicted
+++ resolved
@@ -197,13 +197,8 @@
    "metadata": {},
    "outputs": [],
    "source": [
-<<<<<<< HEAD
-    "@windspeed.gmfs.register_gmf(inc_range=[17., 50.], wspd_range=[3., 80.], pols=['VV'])\n",
-    "def gmf_dummy(incidence, speed, phi=None): \n",
-=======
     "@windspeed.gmfs.register_gmf(inc_range=[17., 50.], wspd_range=[3., 80.], pols=['VH'], units='linear')\n",
     "def gmf_dummy(inc, wspd, phi=None): \n",
->>>>>>> 34fe7627
     "    a0 = 0.00013106836021008122\n",
     "    a1 = -4.530598283705591e-06\n",
     "    a2 = 4.429277425062766e-08\n",
